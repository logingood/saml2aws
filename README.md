--- conflicted
+++ resolved
@@ -46,12 +46,8 @@
   * [Google Apps](pkg/provider/googleapps/README.md)
   * [Shibboleth](pkg/provider/shibboleth/README.md)
   * [F5APM](pkg/provider/f5apm/README.md)
-<<<<<<< HEAD
-  * [PSU](pkg/provider/psu/README.md)
   * [Akamai](pkg/provider/akamai/README.md)
   * OneLogin
-=======
->>>>>>> 079b0fc3
 * AWS SAML Provider configured
 
 ## Caveats
